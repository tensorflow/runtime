--- conflicted
+++ resolved
@@ -97,11 +97,7 @@
 llvm::Error BlasTrsmBatched(
                             CurrentContext current, 
                             BlasHandle handle, 
-<<<<<<< HEAD
-                            Pointer<void> pointer_array,
-=======
                             Pointer<char*> pointer_array,
->>>>>>> f100a368
                             BlasSideMode side_mode,
                             BlasFillMode fill_mode,
                             BlasOperation trans, 
